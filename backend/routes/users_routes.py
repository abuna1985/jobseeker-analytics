import logging
from fastapi import APIRouter, Depends, Request, HTTPException
<<<<<<< HEAD
from sqlmodel import Session, select, desc
=======
from sqlmodel import Session, select
>>>>>>> 7a1345d7
from db.user_emails import UserEmails
from utils.config_utils import get_settings
from session.session_layer import validate_session
from routes.email_routes import query_emails
from database import engine
from slowapi import Limiter
from slowapi.util import get_remote_address


# Logger setup
logger = logging.getLogger(__name__)

# Get settings
settings = get_settings()
APP_URL = settings.APP_URL

api_call_finished = False

# FastAPI router for email routes
router = APIRouter()
limiter = Limiter(key_func=get_remote_address)

@router.get("/get-response-rate")   
@limiter.limit("2/minute")    
def response_rate_by_job_title(request: Request, user_id: str = Depends(validate_session)):
    
    try:
        # Get job related email data from DB
        user_emails = query_emails(request, user_id)

        index = 0

        # Tracks all job titles and their index in response_rate
        job_titles = {}

        # Store (company, job_title) tuples to avoid duplicates
        companies = []

        # List of dictionaries to store job titles and their response rates
        response_rate_data = []

        for email in user_emails:
            if email.job_title not in job_titles:
                status = email.application_status.strip().lower()
                if status == "request for availability" or status == "offer" or status == "interview scheduled":
                    response_rate_data.append({"title": email.job_title, "responses": 1, "total": 1})
                else:
                    response_rate_data.append({"title": email.job_title, "responses": 0, "total": 1})
                companies.append((email.company_name, email.job_title))
                job_titles[email.job_title] = index
                index += 1
            elif (email.company_name, email.job_title) not in companies:
                status = email.application_status.strip().lower()
                if status == "request for availability" or status == "offer" or status == "interview scheduled":
                    response_rate_data[job_titles[email.job_title]]["responses"] += 1
                response_rate_data[job_titles[email.job_title]]["total"] += 1
                companies.append((email.company_name, email.job_title))

        response_rate = []
        for data in response_rate_data:
            response_rate.append({
                "title": data["title"],
                "rate": round(data["responses"] / data["total"] * 100, 2)
            })

<<<<<<< HEAD
@router.get("/get-response-rate")       
def response_rate_by_job_title(user_id: str = Depends(validate_session)):
    with Session(engine) as session:
        try:
            statement = select(UserEmails).where(UserEmails.user_id == user_id).order_by(desc(UserEmails.received_at))
            user_emails = session.exec(statement).all()

            # If no records are found, return a 404 error
            if not user_emails:
                logger.warning(f"No emails found for user_id: {user_id}")
                raise HTTPException(
                    status_code=404, detail=f"No emails found for user_id: {user_id}"
                )

            logger.info(
                f"Successfully fetched {len(user_emails)} emails for user_id: {user_id}"
            )

            index = 0

            # Tracks all job titles and their index in response_rate
            job_titles = {}

            # Store (company, job_title) tuples to avoid duplicates
            companies = []

            # List of dictionaries to store job titles and their response rates
            response_rate_data = []

            for email in user_emails:
                if email.job_title not in job_titles:
                    status = email.application_status.strip().lower()
                    if status == "request for availability" or status == "offer" or status == "interview scheduled":
                        response_rate_data.append({"title": email.job_title, "responses": 1, "total": 1})
                    else:
                        response_rate_data.append({"title": email.job_title, "responses": 0, "total": 1})
                    companies.append((email.company_name, email.job_title))
                    job_titles[email.job_title] = index
                    index += 1
                elif (email.company_name, email.job_title) not in companies:
                    status = email.application_status.strip().lower()
                    if status == "request for availability" or status == "offer" or status == "interview scheduled":
                        response_rate_data[job_titles[email.job_title]]["responses"] += 1
                    response_rate_data[job_titles[email.job_title]]["total"] += 1
                    companies.append((email.company_name, email.job_title))

            response_rate = []
            for data in response_rate_data:
                response_rate.append({
                    "title": data["title"],
                    "rate": round(data["responses"] / data["total"] * 100, 2)
                })

            return response_rate
        
        except Exception as e:
            logger.error(f"Error fetching job titles for user_id {user_id}: {e}")
            raise HTTPException(status_code=500, detail=f"An error occurred: {str(e)}")
=======
        return response_rate
    
    except Exception as e:
        logger.error(f"Error fetching job titles for user_id {user_id}: {e}")
        raise HTTPException(status_code=500, detail=f"An error occurred: {str(e)}")
>>>>>>> 7a1345d7

@router.get("/user-response-rate")
def calculate_response_rate(
    request: Request, user_id: str = Depends(validate_session)
) -> None:
    with Session(engine) as session:
        user_emails = session.exec(
            select(UserEmails).where(UserEmails.user_id == user_id)
        ).all()

        # if user has no application just return 0.0
        total_apps = len(user_emails)
        if total_apps == 0:
            return 0.0

        interview_requests = 0
        for email in user_emails:
            # using request for avalability as an interview request as it should come before the offer and scheduled interview
            if (
                email.application_status
                and email.application_status.lower() == "request for availability"
            ):
                interview_requests += 1

        response_rate_percent = (interview_requests / total_apps) * 100
        return {"value": round(response_rate_percent, 1)}
    <|MERGE_RESOLUTION|>--- conflicted
+++ resolved
@@ -1,10 +1,6 @@
 import logging
 from fastapi import APIRouter, Depends, Request, HTTPException
-<<<<<<< HEAD
-from sqlmodel import Session, select, desc
-=======
 from sqlmodel import Session, select
->>>>>>> 7a1345d7
 from db.user_emails import UserEmails
 from utils.config_utils import get_settings
 from session.session_layer import validate_session
@@ -70,72 +66,11 @@
                 "rate": round(data["responses"] / data["total"] * 100, 2)
             })
 
-<<<<<<< HEAD
-@router.get("/get-response-rate")       
-def response_rate_by_job_title(user_id: str = Depends(validate_session)):
-    with Session(engine) as session:
-        try:
-            statement = select(UserEmails).where(UserEmails.user_id == user_id).order_by(desc(UserEmails.received_at))
-            user_emails = session.exec(statement).all()
-
-            # If no records are found, return a 404 error
-            if not user_emails:
-                logger.warning(f"No emails found for user_id: {user_id}")
-                raise HTTPException(
-                    status_code=404, detail=f"No emails found for user_id: {user_id}"
-                )
-
-            logger.info(
-                f"Successfully fetched {len(user_emails)} emails for user_id: {user_id}"
-            )
-
-            index = 0
-
-            # Tracks all job titles and their index in response_rate
-            job_titles = {}
-
-            # Store (company, job_title) tuples to avoid duplicates
-            companies = []
-
-            # List of dictionaries to store job titles and their response rates
-            response_rate_data = []
-
-            for email in user_emails:
-                if email.job_title not in job_titles:
-                    status = email.application_status.strip().lower()
-                    if status == "request for availability" or status == "offer" or status == "interview scheduled":
-                        response_rate_data.append({"title": email.job_title, "responses": 1, "total": 1})
-                    else:
-                        response_rate_data.append({"title": email.job_title, "responses": 0, "total": 1})
-                    companies.append((email.company_name, email.job_title))
-                    job_titles[email.job_title] = index
-                    index += 1
-                elif (email.company_name, email.job_title) not in companies:
-                    status = email.application_status.strip().lower()
-                    if status == "request for availability" or status == "offer" or status == "interview scheduled":
-                        response_rate_data[job_titles[email.job_title]]["responses"] += 1
-                    response_rate_data[job_titles[email.job_title]]["total"] += 1
-                    companies.append((email.company_name, email.job_title))
-
-            response_rate = []
-            for data in response_rate_data:
-                response_rate.append({
-                    "title": data["title"],
-                    "rate": round(data["responses"] / data["total"] * 100, 2)
-                })
-
-            return response_rate
-        
-        except Exception as e:
-            logger.error(f"Error fetching job titles for user_id {user_id}: {e}")
-            raise HTTPException(status_code=500, detail=f"An error occurred: {str(e)}")
-=======
         return response_rate
     
     except Exception as e:
         logger.error(f"Error fetching job titles for user_id {user_id}: {e}")
         raise HTTPException(status_code=500, detail=f"An error occurred: {str(e)}")
->>>>>>> 7a1345d7
 
 @router.get("/user-response-rate")
 def calculate_response_rate(

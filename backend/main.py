--- conflicted
+++ resolved
@@ -2,13 +2,8 @@
 import logging
 import os
 
-<<<<<<< HEAD
-from fastapi import FastAPI, Request, Depends, BackgroundTasks
-from fastapi.responses import FileResponse, HTMLResponse, JSONResponse, RedirectResponse
-=======
 from fastapi import FastAPI, HTTPException, Request, Depends
 from fastapi.responses import FileResponse, HTMLResponse, RedirectResponse
->>>>>>> a3db5c21
 from fastapi.staticfiles import StaticFiles
 from fastapi.templating import Jinja2Templates
 from starlette.middleware.sessions import SessionMiddleware
@@ -22,13 +17,8 @@
 from utils.file_utils import get_user_filepath
 from utils.config_utils import get_settings
 from session.session_layer import validate_session
-<<<<<<< HEAD
-#replace with db once it's ready
-from start_date.storage import start_date_storage
-=======
 from contextlib import asynccontextmanager
 from database import create_db_and_tables
->>>>>>> a3db5c21
 
 # Import routes
 from routes import playground_routes, email_routes, auth_routes, file_routes
@@ -78,11 +68,7 @@
 
 app.add_middleware(
     CORSMiddleware,
-<<<<<<< HEAD
-    allow_origins=[APP_URL],  # Allow frontend origins
-=======
     allow_origins=origins,  # Allow frontend origins
->>>>>>> a3db5c21
     allow_credentials=True,
     allow_methods=["*"],  # Allow all HTTP methods (GET, POST, etc.)
     allow_headers=["*"],  # Allow all headers
@@ -123,29 +109,6 @@
     return templates.TemplateResponse("homepage.html", {"request": request})
 
 
-<<<<<<< HEAD
-@app.get("/processing", response_class=HTMLResponse)
-async def processing(request: Request, user_id: str = Depends(validate_session)):
-    logging.info("user_id:%s processing", user_id)
-    global api_call_finished
-    if not user_id:
-        logger.info("user_id: not found, redirecting to login")
-        return RedirectResponse("/login", status_code=303)
-    if api_call_finished:
-        logger.info("user_id: %s processing complete", user_id)
-        return JSONResponse(
-            content={
-                "message": "Processing complete",
-                "redirect_url": f"{APP_URL}/dashboard",
-            }
-        )
-    else:
-        logger.info("user_id: %s processing not complete for file", user_id)
-        return JSONResponse(content={"message": "Processing in progress"})
-
-
-=======
->>>>>>> a3db5c21
 @app.get("/download-file")
 async def download_file(request: Request, user_id: str = Depends(validate_session)):
     if not user_id:

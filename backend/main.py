import logging
import os
<<<<<<< HEAD
import datetime
from fastapi import FastAPI, Request, Depends
=======

from fastapi import FastAPI, Request, BackgroundTasks, Depends
from fastapi.middleware.cors import CORSMiddleware
>>>>>>> dad9708d
from fastapi.responses import FileResponse, HTMLResponse, RedirectResponse
from fastapi.templating import Jinja2Templates
from starlette.middleware.sessions import SessionMiddleware
from fastapi.middleware.cors import CORSMiddleware

from utils.file_utils import get_user_filepath
from session.session_layer import validate_session
from utils.config_utils import get_settings

# Import Google login routes
from login.google_login import router as google_login_router

app = FastAPI()
settings = get_settings()
app.add_middleware(SessionMiddleware, secret_key=settings.COOKIE_SECRET)

<<<<<<< HEAD
app.add_middleware(
    CORSMiddleware,
    allow_origins=["http://localhost:3000"],  # Allow Next.js frontend
    allow_credentials=True,  # Allow cookies (important for authentication)
    allow_methods=["*"],  # Allow all methods (GET, POST, etc.)
    allow_headers=["*"],  # Allow all headers
)

app.add_middleware(SessionMiddleware, secret_key=settings.COOKIE_SECRET)
=======
origins = [
    "http://localhost:3000",  # Local Next.js Dev Server
    "https://www.jobba.help/",
    "https://jobseeker-analytics.onrender.com/"
]

app.add_middleware(
    CORSMiddleware,
    allow_origins=origins,  # Allow frontend origins
    allow_credentials=True,
    allow_methods=["*"],  # Allow all HTTP methods (GET, POST, etc.)
    allow_headers=["*"],  # Allow all headers
)
>>>>>>> dad9708d

# Set up Jinja2 templates
templates = Jinja2Templates(directory="templates")

logger = logging.getLogger(__name__)
logging.basicConfig(level=logging.DEBUG, format="%(levelname)s - %(message)s")

api_call_finished = False

@app.get("/")
async def root(request: Request, response_class=HTMLResponse):
    return templates.TemplateResponse("homepage.html", {"request": request})

<<<<<<< HEAD
=======
# TEST API ROUTE
ENV = settings.ENV
if ENV == "dev":
    @app.get("/test")
    async def test_api():
        return {"message": "Hello from FastAPI /test route!"}

>>>>>>> dad9708d
@app.get("/processing", response_class=HTMLResponse)
async def processing(request: Request, user_id: str = Depends(validate_session)):
    global api_call_finished
    if not user_id:
        return RedirectResponse("/logout", status_code=303)
    if api_call_finished:
        return RedirectResponse("/success", status_code=303)
    return templates.TemplateResponse("processing.html", {"request": request})

@app.get("/download-file")
async def download_file(request: Request, user_id: str = Depends(validate_session)):
    if not user_id:
        return RedirectResponse("/logout", status_code=303)
    directory = get_user_filepath(user_id)
    filename = "emails.csv"
    filepath = f"{directory}/{filename}"
    if os.path.exists(filepath):
        return FileResponse(filepath)
    return HTMLResponse(content="File not found :(", status_code=404)

@app.get("/success", response_class=HTMLResponse)
def success(request: Request, user_id: str = Depends(validate_session)):
    if not user_id:
        return RedirectResponse("/logout", status_code=303)
    today = str(datetime.date.today())
    return templates.TemplateResponse("success.html", {"request": request, "today": today})

# Register Google login routes
app.include_router(google_login_router)<|MERGE_RESOLUTION|>--- conflicted
+++ resolved
@@ -1,17 +1,11 @@
 import logging
 import os
-<<<<<<< HEAD
 import datetime
 from fastapi import FastAPI, Request, Depends
-=======
-
-from fastapi import FastAPI, Request, BackgroundTasks, Depends
 from fastapi.middleware.cors import CORSMiddleware
->>>>>>> dad9708d
 from fastapi.responses import FileResponse, HTMLResponse, RedirectResponse
 from fastapi.templating import Jinja2Templates
 from starlette.middleware.sessions import SessionMiddleware
-from fastapi.middleware.cors import CORSMiddleware
 
 from utils.file_utils import get_user_filepath
 from session.session_layer import validate_session
@@ -24,17 +18,6 @@
 settings = get_settings()
 app.add_middleware(SessionMiddleware, secret_key=settings.COOKIE_SECRET)
 
-<<<<<<< HEAD
-app.add_middleware(
-    CORSMiddleware,
-    allow_origins=["http://localhost:3000"],  # Allow Next.js frontend
-    allow_credentials=True,  # Allow cookies (important for authentication)
-    allow_methods=["*"],  # Allow all methods (GET, POST, etc.)
-    allow_headers=["*"],  # Allow all headers
-)
-
-app.add_middleware(SessionMiddleware, secret_key=settings.COOKIE_SECRET)
-=======
 origins = [
     "http://localhost:3000",  # Local Next.js Dev Server
     "https://www.jobba.help/",
@@ -48,7 +31,6 @@
     allow_methods=["*"],  # Allow all HTTP methods (GET, POST, etc.)
     allow_headers=["*"],  # Allow all headers
 )
->>>>>>> dad9708d
 
 # Set up Jinja2 templates
 templates = Jinja2Templates(directory="templates")
@@ -62,8 +44,6 @@
 async def root(request: Request, response_class=HTMLResponse):
     return templates.TemplateResponse("homepage.html", {"request": request})
 
-<<<<<<< HEAD
-=======
 # TEST API ROUTE
 ENV = settings.ENV
 if ENV == "dev":
@@ -71,7 +51,6 @@
     async def test_api():
         return {"message": "Hello from FastAPI /test route!"}
 
->>>>>>> dad9708d
 @app.get("/processing", response_class=HTMLResponse)
 async def processing(request: Request, user_id: str = Depends(validate_session)):
     global api_call_finished

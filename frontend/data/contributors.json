--- conflicted
+++ resolved
@@ -14,18 +14,17 @@
 		"date": "2025-07-29"
 	},
 	{
-<<<<<<< HEAD
-		"name": "Daniel Gaston",
-		"github": "okimin",
-		"avatar": "https://github.com/okimin.png",
-		"message": "Daniel was here! 👾",
-		"date": "2025-06-24"
-=======
 		"name": "Jon Wesneski",
 		"github": "jonwesneski",
 		"avatar": "https://github.com/jonwesneski.png",
 		"message": "Jon Wesneski was here! 🚀",
 		"date": "2025-08-21"
->>>>>>> 0e318926
+	},
+	{
+		"name": "Daniel Gaston",
+		"github": "okimin",
+		"avatar": "https://github.com/okimin.png",
+		"message": "Daniel Gaston was here! 🚀",
+		"date": "2025-06-24"
 	}
 ]
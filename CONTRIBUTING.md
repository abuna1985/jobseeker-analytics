--- conflicted
+++ resolved
@@ -84,24 +84,25 @@
 
 ---
 
-<<<<<<< HEAD
-### Install Docker
+
+### Run the App: Two options  
+
+#### Option 1: Docker Container
+
 1. If this is your first time using Docker, install as below:
    - Install Docker. On Windows/Mac install [Docker Desktop](https://docs.docker.com/get-started/get-docker/). On Linux install [Docker Engine](https://docs.docker.com/engine/install/). 
    - Start Docker Desktop or Docker Engine
       - On Windows: make sure to select "Use the WSL 2 based engine" under Settings/general.
       - On Linux: you may need to take additional post-installation steps, see (here)[https://docs.docker.com/engine/install/linux-postinstall/]. 
-
----
-
-### Run the App  
-Start the app using Docker compose-up. The first time you run this locally it may take a few minutes to set up.
+2. Start the app using Docker compose-up. The first time you run this locally it may take a few minutes to set up.
 ```
 docker-compose up -d
 ```
-Then, visit [http://localhost:8000](http://localhost:8000) to begin testing the app locally.
-=======
-### Run the App  
+3. Then, visit [http://localhost:8000](http://localhost:8000) to begin testing the app locally.
+
+
+#### Option 2: venv and FastAPI server
+
 Once your `.env` file is set up, start the app by following the instructions below:
 1. Create and activate virtual environment:
    ```sh
@@ -127,7 +128,6 @@
    http://127.0.0.1:8000
    
 Then, visit `http://localhost:8000/login` to test the authentication flow.  
->>>>>>> bb1765d8
 
 You can view logs from the app by finding your container in Docker Desktop/Docker Engine and clicking on it. The app will automatically refresh when you make changes. 
 ---
